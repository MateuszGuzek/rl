# Copyright (c) Meta Platforms, Inc. and affiliates.
#
# This source code is licensed under the MIT license found in the
# LICENSE file in the root directory of this source tree.
<<<<<<< HEAD
import os
import urllib
from pathlib import Path
=======
import warnings
>>>>>>> 69d53438
from typing import Callable, Optional

import numpy as np

import torch

from tensordict import PersistentTensorDict
from tensordict.tensordict import make_tensordict, TensorDict

from torchrl.collectors.utils import split_trajectories
from torchrl.data.replay_buffers import TensorDictReplayBuffer
from torchrl.data.replay_buffers.samplers import Sampler
from torchrl.data.replay_buffers.storages import LazyMemmapStorage
from torchrl.data.replay_buffers.writers import Writer


class D4RLExperienceReplay(TensorDictReplayBuffer):
    """An Experience replay class for D4RL.

    To install D4RL, follow the instructions on the
    `official repo <https://github.com/Farama-Foundation/D4RL>`__.

    The replay buffer contains the env specs under D4RLExperienceReplay.specs.

    If present, metadata will be written in ``D4RLExperienceReplay.metadata``
    and excluded from the dataset.

    The transitions are reconstructed using ``done = terminated | truncated`` and
    the ``("next", "observation")`` of ``"done"`` states are zeroed.

    Args:
        name (str): the name of the D4RL env to get the data from.
        batch_size (int): the batch size to use during sampling.
        sampler (Sampler, optional): the sampler to be used. If none is provided
            a default RandomSampler() will be used.
        writer (Writer, optional): the writer to be used. If none is provided
            a default RoundRobinWriter() will be used.
        collate_fn (callable, optional): merges a list of samples to form a
            mini-batch of Tensor(s)/outputs.  Used when using batched
            loading from a map-style dataset.
        pin_memory (bool): whether pin_memory() should be called on the rb
            samples.
        prefetch (int, optional): number of next batches to be prefetched
            using multithreading.
        transform (Transform, optional): Transform to be executed when sample() is called.
            To chain transforms use the :obj:`Compose` class.
        split_trajs (bool, optional): if ``True``, the trajectories will be split
            along the first dimension and padded to have a matching shape.
            To split the trajectories, the ``"done"`` signal will be used, which
            is recovered via ``done = truncated | terminated``. In other words,
            it is assumed that any ``truncated`` or ``terminated`` signal is
            equivalent to the end of a trajectory. For some datasets from
            ``D4RL``, this may not be true. It is up to the user to make
            accurate choices regarding this usage of ``split_trajs``.
            Defaults to ``False``.
        from_env (bool, optional): if ``True``, :meth:`env.get_dataset` will
            be used to retrieve the dataset. Otherwise :func:`d4rl.qlearning_dataset`
            will be used. Defaults to ``True``.

            .. note::

              Using ``from_env=False`` will provide less data than ``from_env=True``.
              For instance, the info keys will be left out.
              Usually, ``from_env=False`` with ``terminate_on_end=True`` will
              lead to the same result as ``from_env=True``, with the latter
              containing meta-data and info entries that the former does
              not possess.

            .. note::

              The keys in ``from_env=True`` and ``from_env=False`` *may* unexpectedly
              differ. In particular, the ``"truncated"`` key (used to determine the
              end of an episode) may be absent when ``from_env=False`` but present
              otherwise, leading to a different slicing when ``traj_splits`` is enabled.
<<<<<<< HEAD
        direct_download (bool): if ``True`` (default), the data will be downloaded without
            requiring D4RL. This is not compatible with ``from_env=True``.
        use_timeout_as_done (bool, optional): if ``True``, ``done = terminal | timeout``.
            Otherwise, only the ``terminal`` key is used. Defaults to ``True``.
=======

        use_truncated_as_done (bool, optional): if ``True``, ``done = terminated | truncated``.
            Otherwise, only the ``terminated`` key is used. Defaults to ``True``.
>>>>>>> 69d53438
        **env_kwargs (key-value pairs): additional kwargs for
            :func:`d4rl.qlearning_dataset`. Supports ``terminate_on_end``
            (``False`` by default) or other kwargs if defined by D4RL library.


    Examples:
        >>> from torchrl.data.datasets.d4rl import D4RLExperienceReplay
        >>> from torchrl.envs import ObservationNorm
        >>> data = D4RLExperienceReplay("maze2d-umaze-v1", 128)
        >>> # we can append transforms to the dataset
        >>> data.append_transform(ObservationNorm(loc=-1, scale=1.0))
        >>> data.sample(128)

    """

    D4RL_DATASETS = {
        "maze2d-open-v0": "http://rail.eecs.berkeley.edu/datasets/offline_rl/maze2d/maze2d-open-sparse.hdf5",
        "maze2d-umaze-v1": "http://rail.eecs.berkeley.edu/datasets/offline_rl/maze2d/maze2d-umaze-sparse-v1.hdf5",
        "maze2d-medium-v1": "http://rail.eecs.berkeley.edu/datasets/offline_rl/maze2d/maze2d-medium-sparse-v1.hdf5",
        "maze2d-large-v1": "http://rail.eecs.berkeley.edu/datasets/offline_rl/maze2d/maze2d-large-sparse-v1.hdf5",
        "maze2d-eval-umaze-v1": "http://rail.eecs.berkeley.edu/datasets/offline_rl/maze2d/maze2d-eval-umaze-sparse-v1.hdf5",
        "maze2d-eval-medium-v1": "http://rail.eecs.berkeley.edu/datasets/offline_rl/maze2d/maze2d-eval-medium-sparse-v1.hdf5",
        "maze2d-eval-large-v1": "http://rail.eecs.berkeley.edu/datasets/offline_rl/maze2d/maze2d-eval-large-sparse-v1.hdf5",
        "maze2d-open-dense-v0": "http://rail.eecs.berkeley.edu/datasets/offline_rl/maze2d/maze2d-open-dense.hdf5",
        "maze2d-umaze-dense-v1": "http://rail.eecs.berkeley.edu/datasets/offline_rl/maze2d/maze2d-umaze-dense-v1.hdf5",
        "maze2d-medium-dense-v1": "http://rail.eecs.berkeley.edu/datasets/offline_rl/maze2d/maze2d-medium-dense-v1.hdf5",
        "maze2d-large-dense-v1": "http://rail.eecs.berkeley.edu/datasets/offline_rl/maze2d/maze2d-large-dense-v1.hdf5",
        "maze2d-eval-umaze-dense-v1": "http://rail.eecs.berkeley.edu/datasets/offline_rl/maze2d/maze2d-eval-umaze-dense-v1.hdf5",
        "maze2d-eval-medium-dense-v1": "http://rail.eecs.berkeley.edu/datasets/offline_rl/maze2d/maze2d-eval-medium-dense-v1.hdf5",
        "maze2d-eval-large-dense-v1": "http://rail.eecs.berkeley.edu/datasets/offline_rl/maze2d/maze2d-eval-large-dense-v1.hdf5",
        "minigrid-fourrooms-v0": "http://rail.eecs.berkeley.edu/datasets/offline_rl/minigrid/minigrid4rooms.hdf5",
        "minigrid-fourrooms-random-v0": "http://rail.eecs.berkeley.edu/datasets/offline_rl/minigrid/minigrid4rooms_random.hdf5",
        "pen-human-v0": "http://rail.eecs.berkeley.edu/datasets/offline_rl/hand_dapg/pen-v0_demos_clipped.hdf5",
        "pen-cloned-v0": "http://rail.eecs.berkeley.edu/datasets/offline_rl/hand_dapg/pen-demos-v0-bc-combined.hdf5",
        "pen-expert-v0": "http://rail.eecs.berkeley.edu/datasets/offline_rl/hand_dapg/pen-v0_expert_clipped.hdf5",
        "hammer-human-v0": "http://rail.eecs.berkeley.edu/datasets/offline_rl/hand_dapg/hammer-v0_demos_clipped.hdf5",
        "hammer-cloned-v0": "http://rail.eecs.berkeley.edu/datasets/offline_rl/hand_dapg/hammer-demos-v0-bc-combined.hdf5",
        "hammer-expert-v0": "http://rail.eecs.berkeley.edu/datasets/offline_rl/hand_dapg/hammer-v0_expert_clipped.hdf5",
        "relocate-human-v0": "http://rail.eecs.berkeley.edu/datasets/offline_rl/hand_dapg/relocate-v0_demos_clipped.hdf5",
        "relocate-cloned-v0": "http://rail.eecs.berkeley.edu/datasets/offline_rl/hand_dapg/relocate-demos-v0-bc-combined.hdf5",
        "relocate-expert-v0": "http://rail.eecs.berkeley.edu/datasets/offline_rl/hand_dapg/relocate-v0_expert_clipped.hdf5",
        "door-human-v0": "http://rail.eecs.berkeley.edu/datasets/offline_rl/hand_dapg/door-v0_demos_clipped.hdf5",
        "door-cloned-v0": "http://rail.eecs.berkeley.edu/datasets/offline_rl/hand_dapg/door-demos-v0-bc-combined.hdf5",
        "door-expert-v0": "http://rail.eecs.berkeley.edu/datasets/offline_rl/hand_dapg/door-v0_expert_clipped.hdf5",
        "halfcheetah-random-v0": "http://rail.eecs.berkeley.edu/datasets/offline_rl/gym_mujoco/halfcheetah_random.hdf5",
        "halfcheetah-medium-v0": "http://rail.eecs.berkeley.edu/datasets/offline_rl/gym_mujoco/halfcheetah_medium.hdf5",
        "halfcheetah-expert-v0": "http://rail.eecs.berkeley.edu/datasets/offline_rl/gym_mujoco/halfcheetah_expert.hdf5",
        "halfcheetah-medium-replay-v0": "http://rail.eecs.berkeley.edu/datasets/offline_rl/gym_mujoco/halfcheetah_mixed.hdf5",
        "halfcheetah-medium-expert-v0": "http://rail.eecs.berkeley.edu/datasets/offline_rl/gym_mujoco/halfcheetah_medium_expert.hdf5",
        "walker2d-random-v0": "http://rail.eecs.berkeley.edu/datasets/offline_rl/gym_mujoco/walker2d_random.hdf5",
        "walker2d-medium-v0": "http://rail.eecs.berkeley.edu/datasets/offline_rl/gym_mujoco/walker2d_medium.hdf5",
        "walker2d-expert-v0": "http://rail.eecs.berkeley.edu/datasets/offline_rl/gym_mujoco/walker2d_expert.hdf5",
        "walker2d-medium-replay-v0": "http://rail.eecs.berkeley.edu/datasets/offline_rl/gym_mujoco/walker_mixed.hdf5",
        "walker2d-medium-expert-v0": "http://rail.eecs.berkeley.edu/datasets/offline_rl/gym_mujoco/walker2d_medium_expert.hdf5",
        "hopper-random-v0": "http://rail.eecs.berkeley.edu/datasets/offline_rl/gym_mujoco/hopper_random.hdf5",
        "hopper-medium-v0": "http://rail.eecs.berkeley.edu/datasets/offline_rl/gym_mujoco/hopper_medium.hdf5",
        "hopper-expert-v0": "http://rail.eecs.berkeley.edu/datasets/offline_rl/gym_mujoco/hopper_expert.hdf5",
        "hopper-medium-replay-v0": "http://rail.eecs.berkeley.edu/datasets/offline_rl/gym_mujoco/hopper_mixed.hdf5",
        "hopper-medium-expert-v0": "http://rail.eecs.berkeley.edu/datasets/offline_rl/gym_mujoco/hopper_medium_expert.hdf5",
        "ant-random-v0": "http://rail.eecs.berkeley.edu/datasets/offline_rl/gym_mujoco/ant_random.hdf5",
        "ant-medium-v0": "http://rail.eecs.berkeley.edu/datasets/offline_rl/gym_mujoco/ant_medium.hdf5",
        "ant-expert-v0": "http://rail.eecs.berkeley.edu/datasets/offline_rl/gym_mujoco/ant_expert.hdf5",
        "ant-medium-replay-v0": "http://rail.eecs.berkeley.edu/datasets/offline_rl/gym_mujoco/ant_mixed.hdf5",
        "ant-medium-expert-v0": "http://rail.eecs.berkeley.edu/datasets/offline_rl/gym_mujoco/ant_medium_expert.hdf5",
        "ant-random-expert-v0": "http://rail.eecs.berkeley.edu/datasets/offline_rl/gym_mujoco/ant_random_expert.hdf5",
        "antmaze-umaze-v0": "http://rail.eecs.berkeley.edu/datasets/offline_rl/ant_maze_new/Ant_maze_u-maze_noisy_multistart_False_multigoal_False_sparse.hdf5",
        "antmaze-umaze-diverse-v0": "http://rail.eecs.berkeley.edu/datasets/offline_rl/ant_maze_new/Ant_maze_u-maze_noisy_multistart_True_multigoal_True_sparse.hdf5",
        "antmaze-medium-play-v0": "http://rail.eecs.berkeley.edu/datasets/offline_rl/ant_maze_new/Ant_maze_big-maze_noisy_multistart_True_multigoal_False_sparse.hdf5",
        "antmaze-medium-diverse-v0": "http://rail.eecs.berkeley.edu/datasets/offline_rl/ant_maze_new/Ant_maze_big-maze_noisy_multistart_True_multigoal_True_sparse.hdf5",
        "antmaze-large-play-v0": "http://rail.eecs.berkeley.edu/datasets/offline_rl/ant_maze_new/Ant_maze_hardest-maze_noisy_multistart_True_multigoal_False_sparse.hdf5",
        "antmaze-large-diverse-v0": "http://rail.eecs.berkeley.edu/datasets/offline_rl/ant_maze_new/Ant_maze_hardest-maze_noisy_multistart_True_multigoal_True_sparse.hdf5",
        "antmaze-umaze-v2": "http://rail.eecs.berkeley.edu/datasets/offline_rl/ant_maze_v2/Ant_maze_u-maze_noisy_multistart_False_multigoal_False_sparse_fixed.hdf5",
        "antmaze-umaze-diverse-v2": "http://rail.eecs.berkeley.edu/datasets/offline_rl/ant_maze_v2/Ant_maze_u-maze_noisy_multistart_True_multigoal_True_sparse_fixed.hdf5",
        "antmaze-medium-play-v2": "http://rail.eecs.berkeley.edu/datasets/offline_rl/ant_maze_v2/Ant_maze_big-maze_noisy_multistart_True_multigoal_False_sparse_fixed.hdf5",
        "antmaze-medium-diverse-v2": "http://rail.eecs.berkeley.edu/datasets/offline_rl/ant_maze_v2/Ant_maze_big-maze_noisy_multistart_True_multigoal_True_sparse_fixed.hdf5",
        "antmaze-large-play-v2": "http://rail.eecs.berkeley.edu/datasets/offline_rl/ant_maze_v2/Ant_maze_hardest-maze_noisy_multistart_True_multigoal_False_sparse_fixed.hdf5",
        "antmaze-large-diverse-v2": "http://rail.eecs.berkeley.edu/datasets/offline_rl/ant_maze_v2/Ant_maze_hardest-maze_noisy_multistart_True_multigoal_True_sparse_fixed.hdf5",
        "flow-ring-random-v0": "http://rail.eecs.berkeley.edu/datasets/offline_rl/flow/flow-ring-v0-random.hdf5",
        "flow-ring-controller-v0": "http://rail.eecs.berkeley.edu/datasets/offline_rl/flow/flow-ring-v0-idm.hdf5",
        "flow-merge-random-v0": "http://rail.eecs.berkeley.edu/datasets/offline_rl/flow/flow-merge-v0-random.hdf5",
        "flow-merge-controller-v0": "http://rail.eecs.berkeley.edu/datasets/offline_rl/flow/flow-merge-v0-idm.hdf5",
        "kitchen-complete-v0": "http://rail.eecs.berkeley.edu/datasets/offline_rl/kitchen/mini_kitchen_microwave_kettle_light_slider-v0.hdf5",
        "kitchen-partial-v0": "http://rail.eecs.berkeley.edu/datasets/offline_rl/kitchen/kitchen_microwave_kettle_light_slider-v0.hdf5",
        "kitchen-mixed-v0": "http://rail.eecs.berkeley.edu/datasets/offline_rl/kitchen/kitchen_microwave_kettle_bottomburner_light-v0.hdf5",
        "carla-lane-v0": "http://rail.eecs.berkeley.edu/datasets/offline_rl/carla/carla_lane_follow_flat-v0.hdf5",
        "carla-town-v0": "http://rail.eecs.berkeley.edu/datasets/offline_rl/carla/carla_town_subsamp_flat-v0.hdf5",
        "carla-town-full-v0": "http://rail.eecs.berkeley.edu/datasets/offline_rl/carla/carla_town_flat-v0.hdf5",
        "bullet-halfcheetah-random-v0": "http://rail.eecs.berkeley.edu/datasets/offline_rl/bullet/bullet-halfcheetah_random.hdf5",
        "bullet-halfcheetah-medium-v0": "http://rail.eecs.berkeley.edu/datasets/offline_rl/bullet/bullet-halfcheetah_medium.hdf5",
        "bullet-halfcheetah-expert-v0": "http://rail.eecs.berkeley.edu/datasets/offline_rl/bullet/bullet-halfcheetah_expert.hdf5",
        "bullet-halfcheetah-medium-expert-v0": "http://rail.eecs.berkeley.edu/datasets/offline_rl/bullet/bullet-halfcheetah_medium_expert.hdf5",
        "bullet-halfcheetah-medium-replay-v0": "http://rail.eecs.berkeley.edu/datasets/offline_rl/bullet/bullet-halfcheetah_medium_replay.hdf5",
        "bullet-hopper-random-v0": "http://rail.eecs.berkeley.edu/datasets/offline_rl/bullet/bullet-hopper_random.hdf5",
        "bullet-hopper-medium-v0": "http://rail.eecs.berkeley.edu/datasets/offline_rl/bullet/bullet-hopper_medium.hdf5",
        "bullet-hopper-expert-v0": "http://rail.eecs.berkeley.edu/datasets/offline_rl/bullet/bullet-hopper_expert.hdf5",
        "bullet-hopper-medium-expert-v0": "http://rail.eecs.berkeley.edu/datasets/offline_rl/bullet/bullet-hopper_medium_expert.hdf5",
        "bullet-hopper-medium-replay-v0": "http://rail.eecs.berkeley.edu/datasets/offline_rl/bullet/bullet-hopper_medium_replay.hdf5",
        "bullet-ant-random-v0": "http://rail.eecs.berkeley.edu/datasets/offline_rl/bullet/bullet-ant_random.hdf5",
        "bullet-ant-medium-v0": "http://rail.eecs.berkeley.edu/datasets/offline_rl/bullet/bullet-ant_medium.hdf5",
        "bullet-ant-expert-v0": "http://rail.eecs.berkeley.edu/datasets/offline_rl/bullet/bullet-ant_expert.hdf5",
        "bullet-ant-medium-expert-v0": "http://rail.eecs.berkeley.edu/datasets/offline_rl/bullet/bullet-ant_medium_expert.hdf5",
        "bullet-ant-medium-replay-v0": "http://rail.eecs.berkeley.edu/datasets/offline_rl/bullet/bullet-ant_medium_replay.hdf5",
        "bullet-walker2d-random-v0": "http://rail.eecs.berkeley.edu/datasets/offline_rl/bullet/bullet-walker2d_random.hdf5",
        "bullet-walker2d-medium-v0": "http://rail.eecs.berkeley.edu/datasets/offline_rl/bullet/bullet-walker2d_medium.hdf5",
        "bullet-walker2d-expert-v0": "http://rail.eecs.berkeley.edu/datasets/offline_rl/bullet/bullet-walker2d_expert.hdf5",
        "bullet-walker2d-medium-expert-v0": "http://rail.eecs.berkeley.edu/datasets/offline_rl/bullet/bullet-walker2d_medium_expert.hdf5",
        "bullet-walker2d-medium-replay-v0": "http://rail.eecs.berkeley.edu/datasets/offline_rl/bullet/bullet-walker2d_medium_replay.hdf5",
        "bullet-maze2d-open-v0": "http://rail.eecs.berkeley.edu/datasets/offline_rl/bullet/bullet-maze2d-open-sparse.hdf5",
        "bullet-maze2d-umaze-v0": "http://rail.eecs.berkeley.edu/datasets/offline_rl/bullet/bullet-maze2d-umaze-sparse.hdf5",
        "bullet-maze2d-medium-v0": "http://rail.eecs.berkeley.edu/datasets/offline_rl/bullet/bullet-maze2d-medium-sparse.hdf5",
        "bullet-maze2d-large-v0": "http://rail.eecs.berkeley.edu/datasets/offline_rl/bullet/bullet-maze2d-large-sparse.hdf5",
        "halfcheetah-random-v1": "http://rail.eecs.berkeley.edu/datasets/offline_rl/gym_mujoco_v1/halfcheetah_random-v1.hdf5",
        "halfcheetah-random-v2": "http://rail.eecs.berkeley.edu/datasets/offline_rl/gym_mujoco_v2/halfcheetah_random-v2.hdf5",
        "halfcheetah-medium-v1": "http://rail.eecs.berkeley.edu/datasets/offline_rl/gym_mujoco_v1/halfcheetah_medium-v1.hdf5",
        "halfcheetah-medium-v2": "http://rail.eecs.berkeley.edu/datasets/offline_rl/gym_mujoco_v2/halfcheetah_medium-v2.hdf5",
        "halfcheetah-expert-v1": "http://rail.eecs.berkeley.edu/datasets/offline_rl/gym_mujoco_v1/halfcheetah_expert-v1.hdf5",
        "halfcheetah-expert-v2": "http://rail.eecs.berkeley.edu/datasets/offline_rl/gym_mujoco_v2/halfcheetah_expert-v2.hdf5",
        "halfcheetah-medium-replay-v1": "http://rail.eecs.berkeley.edu/datasets/offline_rl/gym_mujoco_v1/halfcheetah_medium_replay-v1.hdf5",
        "halfcheetah-medium-replay-v2": "http://rail.eecs.berkeley.edu/datasets/offline_rl/gym_mujoco_v2/halfcheetah_medium_replay-v2.hdf5",
        "halfcheetah-full-replay-v1": "http://rail.eecs.berkeley.edu/datasets/offline_rl/gym_mujoco_v1/halfcheetah_full_replay-v1.hdf5",
        "halfcheetah-full-replay-v2": "http://rail.eecs.berkeley.edu/datasets/offline_rl/gym_mujoco_v2/halfcheetah_full_replay-v2.hdf5",
        "halfcheetah-medium-expert-v1": "http://rail.eecs.berkeley.edu/datasets/offline_rl/gym_mujoco_v1/halfcheetah_medium_expert-v1.hdf5",
        "halfcheetah-medium-expert-v2": "http://rail.eecs.berkeley.edu/datasets/offline_rl/gym_mujoco_v2/halfcheetah_medium_expert-v2.hdf5",
        "hopper-random-v1": "http://rail.eecs.berkeley.edu/datasets/offline_rl/gym_mujoco_v1/hopper_random-v1.hdf5",
        "hopper-random-v2": "http://rail.eecs.berkeley.edu/datasets/offline_rl/gym_mujoco_v2/hopper_random-v2.hdf5",
        "hopper-medium-v1": "http://rail.eecs.berkeley.edu/datasets/offline_rl/gym_mujoco_v1/hopper_medium-v1.hdf5",
        "hopper-medium-v2": "http://rail.eecs.berkeley.edu/datasets/offline_rl/gym_mujoco_v2/hopper_medium-v2.hdf5",
        "hopper-expert-v1": "http://rail.eecs.berkeley.edu/datasets/offline_rl/gym_mujoco_v1/hopper_expert-v1.hdf5",
        "hopper-expert-v2": "http://rail.eecs.berkeley.edu/datasets/offline_rl/gym_mujoco_v2/hopper_expert-v2.hdf5",
        "hopper-medium-replay-v1": "http://rail.eecs.berkeley.edu/datasets/offline_rl/gym_mujoco_v1/hopper_medium_replay-v1.hdf5",
        "hopper-medium-replay-v2": "http://rail.eecs.berkeley.edu/datasets/offline_rl/gym_mujoco_v2/hopper_medium_replay-v2.hdf5",
        "hopper-full-replay-v1": "http://rail.eecs.berkeley.edu/datasets/offline_rl/gym_mujoco_v1/hopper_full_replay-v1.hdf5",
        "hopper-full-replay-v2": "http://rail.eecs.berkeley.edu/datasets/offline_rl/gym_mujoco_v2/hopper_full_replay-v2.hdf5",
        "hopper-medium-expert-v1": "http://rail.eecs.berkeley.edu/datasets/offline_rl/gym_mujoco_v1/hopper_medium_expert-v1.hdf5",
        "hopper-medium-expert-v2": "http://rail.eecs.berkeley.edu/datasets/offline_rl/gym_mujoco_v2/hopper_medium_expert-v2.hdf5",
        "walker2d-random-v1": "http://rail.eecs.berkeley.edu/datasets/offline_rl/gym_mujoco_v1/walker2d_random-v1.hdf5",
        "walker2d-random-v2": "http://rail.eecs.berkeley.edu/datasets/offline_rl/gym_mujoco_v2/walker2d_random-v2.hdf5",
        "walker2d-medium-v1": "http://rail.eecs.berkeley.edu/datasets/offline_rl/gym_mujoco_v1/walker2d_medium-v1.hdf5",
        "walker2d-medium-v2": "http://rail.eecs.berkeley.edu/datasets/offline_rl/gym_mujoco_v2/walker2d_medium-v2.hdf5",
        "walker2d-expert-v1": "http://rail.eecs.berkeley.edu/datasets/offline_rl/gym_mujoco_v1/walker2d_expert-v1.hdf5",
        "walker2d-expert-v2": "http://rail.eecs.berkeley.edu/datasets/offline_rl/gym_mujoco_v2/walker2d_expert-v2.hdf5",
        "walker2d-medium-replay-v1": "http://rail.eecs.berkeley.edu/datasets/offline_rl/gym_mujoco_v1/walker2d_medium_replay-v1.hdf5",
        "walker2d-medium-replay-v2": "http://rail.eecs.berkeley.edu/datasets/offline_rl/gym_mujoco_v2/walker2d_medium_replay-v2.hdf5",
        "walker2d-full-replay-v1": "http://rail.eecs.berkeley.edu/datasets/offline_rl/gym_mujoco_v1/walker2d_full_replay-v1.hdf5",
        "walker2d-full-replay-v2": "http://rail.eecs.berkeley.edu/datasets/offline_rl/gym_mujoco_v2/walker2d_full_replay-v2.hdf5",
        "walker2d-medium-expert-v1": "http://rail.eecs.berkeley.edu/datasets/offline_rl/gym_mujoco_v1/walker2d_medium_expert-v1.hdf5",
        "walker2d-medium-expert-v2": "http://rail.eecs.berkeley.edu/datasets/offline_rl/gym_mujoco_v2/walker2d_medium_expert-v2.hdf5",
        "ant-random-v1": "http://rail.eecs.berkeley.edu/datasets/offline_rl/gym_mujoco_v1/ant_random-v1.hdf5",
        "ant-random-v2": "http://rail.eecs.berkeley.edu/datasets/offline_rl/gym_mujoco_v2/ant_random-v2.hdf5",
        "ant-medium-v1": "http://rail.eecs.berkeley.edu/datasets/offline_rl/gym_mujoco_v1/ant_medium-v1.hdf5",
        "ant-medium-v2": "http://rail.eecs.berkeley.edu/datasets/offline_rl/gym_mujoco_v2/ant_medium-v2.hdf5",
        "ant-expert-v1": "http://rail.eecs.berkeley.edu/datasets/offline_rl/gym_mujoco_v1/ant_expert-v1.hdf5",
        "ant-expert-v2": "http://rail.eecs.berkeley.edu/datasets/offline_rl/gym_mujoco_v2/ant_expert-v2.hdf5",
        "ant-medium-replay-v1": "http://rail.eecs.berkeley.edu/datasets/offline_rl/gym_mujoco_v1/ant_medium_replay-v1.hdf5",
        "ant-medium-replay-v2": "http://rail.eecs.berkeley.edu/datasets/offline_rl/gym_mujoco_v2/ant_medium_replay-v2.hdf5",
        "ant-full-replay-v1": "http://rail.eecs.berkeley.edu/datasets/offline_rl/gym_mujoco_v1/ant_full_replay-v1.hdf5",
        "ant-full-replay-v2": "http://rail.eecs.berkeley.edu/datasets/offline_rl/gym_mujoco_v2/ant_full_replay-v2.hdf5",
        "ant-medium-expert-v1": "http://rail.eecs.berkeley.edu/datasets/offline_rl/gym_mujoco_v1/ant_medium_expert-v1.hdf5",
        "ant-medium-expert-v2": "http://rail.eecs.berkeley.edu/datasets/offline_rl/gym_mujoco_v2/ant_medium_expert-v2.hdf5",
        "hammer-human-v1": "http://rail.eecs.berkeley.edu/datasets/offline_rl/hand_dapg_v1/hammer-human-v1.hdf5",
        "hammer-expert-v1": "http://rail.eecs.berkeley.edu/datasets/offline_rl/hand_dapg_v1/hammer-expert-v1.hdf5",
        "hammer-cloned-v1": "http://rail.eecs.berkeley.edu/datasets/offline_rl/hand_dapg_v1/hammer-cloned-v1.hdf5",
        "pen-human-v1": "http://rail.eecs.berkeley.edu/datasets/offline_rl/hand_dapg_v1/pen-human-v1.hdf5",
        "pen-expert-v1": "http://rail.eecs.berkeley.edu/datasets/offline_rl/hand_dapg_v1/pen-expert-v1.hdf5",
        "pen-cloned-v1": "http://rail.eecs.berkeley.edu/datasets/offline_rl/hand_dapg_v1/pen-cloned-v1.hdf5",
        "relocate-human-v1": "http://rail.eecs.berkeley.edu/datasets/offline_rl/hand_dapg_v1/relocate-human-v1.hdf5",
        "relocate-expert-v1": "http://rail.eecs.berkeley.edu/datasets/offline_rl/hand_dapg_v1/relocate-expert-v1.hdf5",
        "relocate-cloned-v1": "http://rail.eecs.berkeley.edu/datasets/offline_rl/hand_dapg_v1/relocate-cloned-v1.hdf5",
        "door-human-v1": "http://rail.eecs.berkeley.edu/datasets/offline_rl/hand_dapg_v1/door-human-v1.hdf5",
        "door-expert-v1": "http://rail.eecs.berkeley.edu/datasets/offline_rl/hand_dapg_v1/door-expert-v1.hdf5",
        "door-cloned-v1": "http://rail.eecs.berkeley.edu/datasets/offline_rl/hand_dapg_v1/door-cloned-v1.hdf5",
        "antmaze-umaze-v1": "http://rail.eecs.berkeley.edu/datasets/offline_rl/ant_maze_v1/Ant_maze_umaze_noisy_multistart_False_multigoal_False_sparse.hdf5",
        "antmaze-umaze-diverse-v1": "http://rail.eecs.berkeley.edu/datasets/offline_rl/ant_maze_v1/Ant_maze_umaze_noisy_multistart_True_multigoal_True_sparse.hdf5",
        "antmaze-medium-play-v1": "http://rail.eecs.berkeley.edu/datasets/offline_rl/ant_maze_v1/Ant_maze_medium_noisy_multistart_True_multigoal_False_sparse.hdf5",
        "antmaze-medium-diverse-v1": "http://rail.eecs.berkeley.edu/datasets/offline_rl/ant_maze_v1/Ant_maze_medium_noisy_multistart_True_multigoal_True_sparse.hdf5",
        "antmaze-large-diverse-v1": "http://rail.eecs.berkeley.edu/datasets/offline_rl/ant_maze_v1/Ant_maze_large_noisy_multistart_True_multigoal_True_sparse.hdf5",
        "antmaze-large-play-v1": "http://rail.eecs.berkeley.edu/datasets/offline_rl/ant_maze_v1/Ant_maze_large_noisy_multistart_True_multigoal_False_sparse.hdf5",
        "antmaze-eval-umaze-v0": "http://rail.eecs.berkeley.edu/datasets/offline_rl/ant_maze_new/Ant_maze_umaze_eval_noisy_multistart_True_multigoal_False_sparse.hdf5",
        "antmaze-eval-umaze-diverse-v0": "http://rail.eecs.berkeley.edu/datasets/offline_rl/ant_maze_new/Ant_maze_umaze_eval_noisy_multistart_True_multigoal_True_sparse.hdf5",
        "antmaze-eval-medium-play-v0": "http://rail.eecs.berkeley.edu/datasets/offline_rl/ant_maze_new/Ant_maze_medium_eval_noisy_multistart_True_multigoal_True_sparse.hdf5",
        "antmaze-eval-medium-diverse-v0": "http://rail.eecs.berkeley.edu/datasets/offline_rl/ant_maze_new/Ant_maze_medium_eval_noisy_multistart_True_multigoal_False_sparse.hdf5",
        "antmaze-eval-large-diverse-v0": "http://rail.eecs.berkeley.edu/datasets/offline_rl/ant_maze_new/Ant_maze_large_eval_noisy_multistart_True_multigoal_False_sparse.hdf5",
        "antmaze-eval-large-play-v0": "http://rail.eecs.berkeley.edu/datasets/offline_rl/ant_maze_new/Ant_maze_large_eval_noisy_multistart_True_multigoal_True_sparse.hdf5",
        "door-human-longhorizon-v0": "http://rail.eecs.berkeley.edu/datasets/offline_rl/hand_dapg/door-v0_demos_clipped.hdf5",
        "hammer-human-longhorizon-v0": "http://rail.eecs.berkeley.edu/datasets/offline_rl/hand_dapg/hammer-v0_demos_clipped.hdf5",
        "pen-human-longhorizon-v0": "http://rail.eecs.berkeley.edu/datasets/offline_rl/hand_dapg/pen-v0_demos_clipped.hdf5",
        "relocate-human-longhorizon-v0": "http://rail.eecs.berkeley.edu/datasets/offline_rl/hand_dapg/relocate-v0_demos_clipped.hdf5",
        "maze2d-umaze-v0": "http://rail.eecs.berkeley.edu/datasets/offline_rl/maze2d/maze2d-umaze-sparse.hdf5",
        "maze2d-medium-v0": "http://rail.eecs.berkeley.edu/datasets/offline_rl/maze2d/maze2d-medium-sparse.hdf5",
        "maze2d-large-v0": "http://rail.eecs.berkeley.edu/datasets/offline_rl/maze2d/maze2d-large-sparse.hdf5",
        "maze2d-umaze-dense-v0": "http://rail.eecs.berkeley.edu/datasets/offline_rl/maze2d/maze2d-umaze-dense.hdf5",
        "maze2d-medium-dense-v0": "http://rail.eecs.berkeley.edu/datasets/offline_rl/maze2d/maze2d-medium-dense.hdf5",
        "maze2d-large-dense-v0": "http://rail.eecs.berkeley.edu/datasets/offline_rl/maze2d/maze2d-large-dense.hdf5",
        "carla-lane-render-v0": "http://rail.eecs.berkeley.edu/datasets/offline_rl/carla/carla_lane_follow-v0.hdf5",
        "carla-town-render-v0": "http://rail.eecs.berkeley.edu/datasets/offline_rl/carla/carla_town_flat-v0.hdf5",
    }

    D4RL_ERR = None

    @classmethod
    def _import_d4rl(cls):
        try:
            import d4rl  # noqa

            cls._has_d4rl = True
        except ModuleNotFoundError as err:
            cls._has_d4rl = False
            cls.D4RL_ERR = err

    def __init__(
        self,
        name,
        batch_size: int,
        sampler: Optional[Sampler] = None,
        writer: Optional[Writer] = None,
        collate_fn: Optional[Callable] = None,
        pin_memory: bool = False,
        prefetch: Optional[int] = None,
        transform: Optional["Transform"] = None,  # noqa-F821
        split_trajs: bool = False,
        from_env: bool = True,
<<<<<<< HEAD
        use_timeout_as_done: bool = True,
        direct_download: bool = True,
=======
        use_truncated_as_done: bool = True,
>>>>>>> 69d53438
        **env_kwargs,
    ):
        self.from_env = from_env
<<<<<<< HEAD
        self.use_timeout_as_done = use_timeout_as_done
        if not direct_download:
            self._import_d4rl()

            if not self._has_d4rl:
                raise ImportError("Could not import d4rl") from self.D4RL_ERR

            if from_env:
                dataset = self._get_dataset_from_env(name, env_kwargs)
            else:
                dataset = self._get_dataset_direct(name, env_kwargs)
        else:
            dataset = self._get_dataset_direct_download(name, env_kwargs)
=======
        self.use_truncated_as_done = use_truncated_as_done
        if from_env:
            dataset = self._get_dataset_from_env(name, env_kwargs)
        else:
            if self.use_truncated_as_done:
                warnings.warn(
                    "Using terminate_on_end=True with from_env=False "
                    "may not have the intended effect as the timeouts (truncation) "
                    "can be absent from the static dataset."
                )
            dataset = self._get_dataset_direct(name, env_kwargs)
>>>>>>> 69d53438
        # Fill unknown next states with 0
        dataset["next", "observation"][dataset["next", "done"].squeeze()] = 0

        if split_trajs:
            dataset = split_trajectories(dataset)
            dataset["next", "done"][:, -1] = True

        storage = LazyMemmapStorage(dataset.shape[0])
        super().__init__(
            batch_size=batch_size,
            storage=storage,
            sampler=sampler,
            writer=writer,
            collate_fn=collate_fn,
            pin_memory=pin_memory,
            prefetch=prefetch,
            transform=transform,
        )
        self.extend(dataset)

    def _get_dataset_direct_download(self, name, env_kwargs):
        """Directly download and use a D4RL dataset."""
        if env_kwargs:
            raise RuntimeError("Cannot pass env_kwargs when `direct_download=True`.")
        url = self.D4RL_DATASETS.get(name, None)
        if url is None:
            raise KeyError(f"Env {name} not found.")
        h5path = _download_dataset_from_url(url)
        # h5path_parent = Path(h5path).parent
        dataset = PersistentTensorDict.from_h5(h5path)
        dataset = dataset.to_tensordict()
        with dataset.unlock_():
            dataset = self._process_data_from_env(dataset)
        return dataset

    def _get_dataset_direct(self, name, env_kwargs):
        from torchrl.envs.libs.gym import GymWrapper

        type(self)._import_d4rl()

        if not self._has_d4rl:
            raise ImportError("Could not import d4rl") from self.D4RL_ERR
        import d4rl
        import gym

        env = GymWrapper(gym.make(name))
        dataset = d4rl.qlearning_dataset(env._env, **env_kwargs)

        dataset = make_tensordict(
            {
                k: torch.from_numpy(item)
                for k, item in dataset.items()
                if isinstance(item, np.ndarray)
            }
        )
        dataset = dataset.unflatten_keys("/")
        if "metadata" in dataset.keys():
            metadata = dataset.get("metadata")
            dataset = dataset.exclude("metadata")
            self.metadata = metadata
            # find batch size
            dataset = make_tensordict(dataset.flatten_keys("/").to_dict())
            dataset = dataset.unflatten_keys("/")
        else:
            self.metadata = {}
        dataset.rename_key_("observations", "observation")
        dataset.set("next", dataset.select())
        dataset.rename_key_("next_observations", ("next", "observation"))
        dataset.rename_key_("terminals", "terminated")
        if "timeouts" in dataset.keys():
            dataset.rename_key_("timeouts", "truncated")
        if self.use_truncated_as_done:
            done = dataset.get("terminated") | dataset.get("truncated", False)
            dataset.set("done", done)
        else:
            dataset.set("done", dataset.get("terminated"))
        dataset.rename_key_("rewards", "reward")
        dataset.rename_key_("actions", "action")

        # let's make sure that the dtypes match what's expected
        for key, spec in env.observation_spec.items(True, True):
            dataset[key] = dataset[key].to(spec.dtype)
            dataset["next", key] = dataset["next", key].to(spec.dtype)
        dataset["action"] = dataset["action"].to(env.action_spec.dtype)
        dataset["reward"] = dataset["reward"].to(env.reward_spec.dtype)

        # format done etc
        dataset["done"] = dataset["done"].bool().unsqueeze(-1)
        dataset["terminated"] = dataset["terminated"].bool().unsqueeze(-1)
        if "truncated" in dataset.keys():
            dataset["truncated"] = dataset["truncated"].bool().unsqueeze(-1)
        # dataset.rename_key_("next_observations", "next/observation")
        dataset["reward"] = dataset["reward"].unsqueeze(-1)
        dataset["next"].update(
            dataset.select("reward", "done", "terminated", "truncated", strict=False)
        )
        dataset = (
            dataset.clone()
        )  # make sure that all tensors have a different data_ptr
        self._shift_reward_done(dataset)
        self.specs = env.specs.clone()
        return dataset

    def _get_dataset_from_env(self, name, env_kwargs):
        """Creates an environment and retrieves the dataset using env.get_dataset().

        This method does not accept extra arguments.

        """
        if env_kwargs:
            raise RuntimeError("env_kwargs cannot be passed with using from_env=True")
        import gym

        # we do a local import to avoid circular import issues
        from torchrl.envs.libs.gym import GymWrapper

        env = GymWrapper(gym.make(name))
        dataset = make_tensordict(
            {
                k: torch.from_numpy(item)
                for k, item in env.get_dataset().items()
                if isinstance(item, np.ndarray)
            }
        )
        dataset = dataset.unflatten_keys("/")
        dataset = self._process_data_from_env(dataset, env)
        return dataset

    def _process_data_from_env(self, dataset, env=None):
        if "metadata" in dataset.keys():
            metadata = dataset.get("metadata")
            dataset = dataset.exclude("metadata")
            self.metadata = metadata
            # find batch size
            dataset = make_tensordict(dataset.flatten_keys("/").to_dict())
            dataset = dataset.unflatten_keys("/")
        else:
            self.metadata = {}

        dataset.rename_key_("observations", "observation")
        dataset.rename_key_("terminals", "terminated")
        if "timeouts" in dataset.keys():
            dataset.rename_key_("timeouts", "truncated")
        if self.use_truncated_as_done:
            dataset.set(
                "done",
                dataset.get("terminated") | dataset.get("truncated", False),
            )
        else:
            dataset.set("done", dataset.get("terminated"))

        dataset.rename_key_("rewards", "reward")
        dataset.rename_key_("actions", "action")
        try:
            dataset.rename_key_("infos", "info")
        except KeyError:
            pass

        # let's make sure that the dtypes match what's expected
<<<<<<< HEAD
        if env is not None:
            for key, spec in env.observation_spec.items(True, True):
                dataset[key] = dataset[key].to(spec.dtype)
            dataset["action"] = dataset["action"].to(env.action_spec.dtype)
            dataset["reward"] = dataset["reward"].to(env.reward_spec.dtype)
        dataset["done"] = dataset["done"].bool()
=======
        for key, spec in env.observation_spec.items(True, True):
            dataset[key] = dataset[key].to(spec.dtype)
        dataset["action"] = dataset["action"].to(env.action_spec.dtype)
        dataset["reward"] = dataset["reward"].to(env.reward_spec.dtype)
>>>>>>> 69d53438

        # format done
        dataset["done"] = dataset["done"].bool().unsqueeze(-1)
        dataset["terminated"] = dataset["terminated"].bool().unsqueeze(-1)
        if "truncated" in dataset.keys():
            dataset["truncated"] = dataset["truncated"].bool().unsqueeze(-1)

        dataset["reward"] = dataset["reward"].unsqueeze(-1)
        dataset = dataset[:-1].set(
            "next",
            dataset.select("observation", "info", strict=False)[1:],
        )
        dataset["next"].update(
            dataset.select("reward", "done", "terminated", "truncated", strict=False)
        )
        dataset = (
            dataset.clone()
        )  # make sure that all tensors have a different data_ptr
        self._shift_reward_done(dataset)
        if env is not None:
            self.specs = env.specs.clone()
        else:
            self.specs = None
        return dataset

    def _shift_reward_done(self, dataset):
        dataset["reward"] = dataset["reward"].clone()
        dataset["reward"][1:] = dataset["reward"][:-1].clone()
        dataset["reward"][0] = 0
<<<<<<< HEAD
        dataset["done"][0] = 0


def _download_dataset_from_url(dataset_url):
    dataset_filepath = _filepath_from_url(dataset_url)
    if not os.path.exists(dataset_filepath):
        print("Downloading dataset:", dataset_url, "to", dataset_filepath)
        urllib.request.urlretrieve(dataset_url, dataset_filepath)
    if not os.path.exists(dataset_filepath):
        raise IOError("Failed to download dataset from %s" % dataset_url)
    return dataset_filepath


def _filepath_from_url(dataset_url):
    _, dataset_name = os.path.split(dataset_url)
    dataset_filepath = os.path.join(DATASET_PATH, dataset_name)
    return dataset_filepath


def _set_dataset_path(path):
    global DATASET_PATH
    DATASET_PATH = path
    os.makedirs(path, exist_ok=True)


_set_dataset_path(
    os.environ.get(
        "D4RL_DATASET_DIR", os.path.expanduser("~/.cache/torchrl/data/d4rl/datasets")
    )
)

if __name__ == "__main__":
    data = D4RLExperienceReplay("kitchen-partial-v0", batch_size=128)
    print(data)
    for sample in data:
        print(sample)
        break
=======
        for key in ("done", "terminated", "truncated"):
            if key not in dataset.keys():
                continue
            dataset[key] = dataset[key].clone()
            dataset[key][1:] = dataset[key][:-1].clone()
            dataset[key][0] = 0
>>>>>>> 69d53438
<|MERGE_RESOLUTION|>--- conflicted
+++ resolved
@@ -2,13 +2,10 @@
 #
 # This source code is licensed under the MIT license found in the
 # LICENSE file in the root directory of this source tree.
-<<<<<<< HEAD
 import os
 import urllib
 from pathlib import Path
-=======
 import warnings
->>>>>>> 69d53438
 from typing import Callable, Optional
 
 import numpy as np
@@ -83,16 +80,10 @@
               differ. In particular, the ``"truncated"`` key (used to determine the
               end of an episode) may be absent when ``from_env=False`` but present
               otherwise, leading to a different slicing when ``traj_splits`` is enabled.
-<<<<<<< HEAD
         direct_download (bool): if ``True`` (default), the data will be downloaded without
             requiring D4RL. This is not compatible with ``from_env=True``.
-        use_timeout_as_done (bool, optional): if ``True``, ``done = terminal | timeout``.
-            Otherwise, only the ``terminal`` key is used. Defaults to ``True``.
-=======
-
         use_truncated_as_done (bool, optional): if ``True``, ``done = terminated | truncated``.
             Otherwise, only the ``terminated`` key is used. Defaults to ``True``.
->>>>>>> 69d53438
         **env_kwargs (key-value pairs): additional kwargs for
             :func:`d4rl.qlearning_dataset`. Supports ``terminate_on_end``
             (``False`` by default) or other kwargs if defined by D4RL library.
@@ -314,17 +305,12 @@
         transform: Optional["Transform"] = None,  # noqa-F821
         split_trajs: bool = False,
         from_env: bool = True,
-<<<<<<< HEAD
-        use_timeout_as_done: bool = True,
+        use_truncated_as_done: bool = True,
         direct_download: bool = True,
-=======
-        use_truncated_as_done: bool = True,
->>>>>>> 69d53438
         **env_kwargs,
     ):
         self.from_env = from_env
-<<<<<<< HEAD
-        self.use_timeout_as_done = use_timeout_as_done
+        self.use_truncated_as_done = use_truncated_as_done
         if not direct_download:
             self._import_d4rl()
 
@@ -337,19 +323,6 @@
                 dataset = self._get_dataset_direct(name, env_kwargs)
         else:
             dataset = self._get_dataset_direct_download(name, env_kwargs)
-=======
-        self.use_truncated_as_done = use_truncated_as_done
-        if from_env:
-            dataset = self._get_dataset_from_env(name, env_kwargs)
-        else:
-            if self.use_truncated_as_done:
-                warnings.warn(
-                    "Using terminate_on_end=True with from_env=False "
-                    "may not have the intended effect as the timeouts (truncation) "
-                    "can be absent from the static dataset."
-                )
-            dataset = self._get_dataset_direct(name, env_kwargs)
->>>>>>> 69d53438
         # Fill unknown next states with 0
         dataset["next", "observation"][dataset["next", "done"].squeeze()] = 0
 
@@ -509,19 +482,11 @@
             pass
 
         # let's make sure that the dtypes match what's expected
-<<<<<<< HEAD
         if env is not None:
             for key, spec in env.observation_spec.items(True, True):
                 dataset[key] = dataset[key].to(spec.dtype)
             dataset["action"] = dataset["action"].to(env.action_spec.dtype)
             dataset["reward"] = dataset["reward"].to(env.reward_spec.dtype)
-        dataset["done"] = dataset["done"].bool()
-=======
-        for key, spec in env.observation_spec.items(True, True):
-            dataset[key] = dataset[key].to(spec.dtype)
-        dataset["action"] = dataset["action"].to(env.action_spec.dtype)
-        dataset["reward"] = dataset["reward"].to(env.reward_spec.dtype)
->>>>>>> 69d53438
 
         # format done
         dataset["done"] = dataset["done"].bool().unsqueeze(-1)
@@ -551,8 +516,12 @@
         dataset["reward"] = dataset["reward"].clone()
         dataset["reward"][1:] = dataset["reward"][:-1].clone()
         dataset["reward"][0] = 0
-<<<<<<< HEAD
-        dataset["done"][0] = 0
+        for key in ("done", "terminated", "truncated"):
+            if key not in dataset.keys():
+                continue
+            dataset[key] = dataset[key].clone()
+            dataset[key][1:] = dataset[key][:-1].clone()
+            dataset[key][0] = 0
 
 
 def _download_dataset_from_url(dataset_url):
@@ -588,12 +557,4 @@
     print(data)
     for sample in data:
         print(sample)
-        break
-=======
-        for key in ("done", "terminated", "truncated"):
-            if key not in dataset.keys():
-                continue
-            dataset[key] = dataset[key].clone()
-            dataset[key][1:] = dataset[key][:-1].clone()
-            dataset[key][0] = 0
->>>>>>> 69d53438
+        break